--- conflicted
+++ resolved
@@ -41,10 +41,7 @@
             locales: [defaultLocale],
             localePath: I18nGenerator.defaultI18nPath,
             generatedPath: I18nGenerator.defaultGeneratedPath,
-<<<<<<< HEAD
             GoogleTranslateApiKey: ""
-=======
->>>>>>> e57c3c22
         };
 
         this.updateRtl(config, defaultLocale);
